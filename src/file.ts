import type { FileReadResult } from 'node:fs/promises';
import { O_APPEND, O_CREAT, O_EXCL, O_RDONLY, O_RDWR, O_SYNC, O_TRUNC, O_WRONLY, S_IFMT, size_max } from './emulation/constants.js';
import { Errno, ErrnoError } from './error.js';
import type { FileSystem } from './filesystem.js';
import { Stats, type FileType } from './stats.js';
import './polyfills.js';

/**
	Typescript does not include a type declaration for resizable array buffers. 
	It has been standardized into ECMAScript though
	@todo Remove this if TS adds them to lib declarations
*/
declare global {
	interface ArrayBuffer {
		readonly resizable: boolean;

		readonly maxByteLength?: number;

		resize(newLength: number): void;
	}

	interface SharedArrayBuffer {
		readonly resizable: boolean;

		readonly maxByteLength?: number;

		resize(newLength: number): void;
	}

	interface ArrayBufferConstructor {
		new (byteLength: number, options: { maxByteLength?: number }): ArrayBuffer;
	}
}

const validFlags = ['r', 'r+', 'rs', 'rs+', 'w', 'wx', 'w+', 'wx+', 'a', 'ax', 'a+', 'ax+'];

export function parseFlag(flag: string | number): string {
	if (typeof flag === 'number') {
		return flagToString(flag);
	}
	if (!validFlags.includes(flag)) {
		throw new Error('Invalid flag string: ' + flag);
	}
	return flag;
}

export function flagToString(flag: number): string {
	switch (flag) {
		case O_RDONLY:
			return 'r';
		case O_RDONLY | O_SYNC:
			return 'rs';
		case O_RDWR:
			return 'r+';
		case O_RDWR | O_SYNC:
			return 'rs+';
		case O_TRUNC | O_CREAT | O_WRONLY:
			return 'w';
		case O_TRUNC | O_CREAT | O_WRONLY | O_EXCL:
			return 'wx';
		case O_TRUNC | O_CREAT | O_RDWR:
			return 'w+';
		case O_TRUNC | O_CREAT | O_RDWR | O_EXCL:
			return 'wx+';
		case O_APPEND | O_CREAT | O_WRONLY:
			return 'a';
		case O_APPEND | O_CREAT | O_WRONLY | O_EXCL:
			return 'ax';
		case O_APPEND | O_CREAT | O_RDWR:
			return 'a+';
		case O_APPEND | O_CREAT | O_RDWR | O_EXCL:
			return 'ax+';
		default:
			throw new Error('Invalid flag number: ' + flag);
	}
}

export function flagToNumber(flag: string): number {
	switch (flag) {
		case 'r':
			return O_RDONLY;
		case 'rs':
			return O_RDONLY | O_SYNC;
		case 'r+':
			return O_RDWR;
		case 'rs+':
			return O_RDWR | O_SYNC;
		case 'w':
			return O_TRUNC | O_CREAT | O_WRONLY;
		case 'wx':
			return O_TRUNC | O_CREAT | O_WRONLY | O_EXCL;
		case 'w+':
			return O_TRUNC | O_CREAT | O_RDWR;
		case 'wx+':
			return O_TRUNC | O_CREAT | O_RDWR | O_EXCL;
		case 'a':
			return O_APPEND | O_CREAT | O_WRONLY;
		case 'ax':
			return O_APPEND | O_CREAT | O_WRONLY | O_EXCL;
		case 'a+':
			return O_APPEND | O_CREAT | O_RDWR;
		case 'ax+':
			return O_APPEND | O_CREAT | O_RDWR | O_EXCL;
		default:
			throw new Error('Invalid flag string: ' + flag);
	}
}

/**
 * Parses a flag as a mode (W_OK, R_OK, and/or X_OK)
 * @param flag the flag to parse
 */
export function flagToMode(flag: string): number {
	let mode = 0;
	mode <<= 1;
	mode += +isReadable(flag);
	mode <<= 1;
	mode += +isWriteable(flag);
	mode <<= 1;
	return mode;
}

export function isReadable(flag: string): boolean {
	return flag.indexOf('r') !== -1 || flag.indexOf('+') !== -1;
}

export function isWriteable(flag: string): boolean {
	return flag.indexOf('w') !== -1 || flag.indexOf('a') !== -1 || flag.indexOf('+') !== -1;
}

export function isTruncating(flag: string): boolean {
	return flag.indexOf('w') !== -1;
}

export function isAppendable(flag: string): boolean {
	return flag.indexOf('a') !== -1;
}

export function isSynchronous(flag: string): boolean {
	return flag.indexOf('s') !== -1;
}

export function isExclusive(flag: string): boolean {
	return flag.indexOf('x') !== -1;
}

export abstract class File {
	public constructor(
		/**
		 * @internal
		 * The file system that created the file
		 */
		public fs: FileSystem,
		public readonly path: string
	) {}

	/**
	 * Get the current file position.
	 */
	public abstract position: number;

	public abstract stat(): Promise<Stats>;
	public abstract statSync(): Stats;

	public abstract close(): Promise<void>;
	public abstract closeSync(): void;

	public [Symbol.asyncDispose](): Promise<void> {
		return this.close();
	}

	public [Symbol.dispose](): void {
		return this.closeSync();
	}

<<<<<<< HEAD
	/**
	 * Asynchronous truncate.
	 */
	public abstract truncate(length: number): Promise<void>;

	/**
	 * Synchronous truncate.
	 */
	public abstract truncateSync(length: number): void;
=======
	public abstract truncate(len: number): Promise<void>;
	public abstract truncateSync(len: number): void;
>>>>>>> 615ff36d

	public abstract sync(): Promise<void>;
	public abstract syncSync(): void;

	/**
	 * Write buffer to the file.
<<<<<<< HEAD
	 * Note that it is unsafe to use fs.write multiple times on the same file without waiting for it to resolve
	 * @param buffer Uint8Array containing the data to write to
	 *  the file.
=======
	 * @param buffer Uint8Array containing the data to write to the file.
>>>>>>> 615ff36d
	 * @param offset Offset in the buffer to start reading data from.
	 * @param length The amount of bytes to write to the file.
	 * @param position Offset from the beginning of the file where this data should be written.
	 * If position is null, the data will be written at the current position.
	 * @returns Promise resolving to the new length of the buffer
	 */
	public abstract write(buffer: Uint8Array, offset?: number, length?: number, position?: number): Promise<number>;

	/**
	 * Write buffer to the file.
<<<<<<< HEAD
	 * Note that it is unsafe to use fs.writeSync multiple times on the same file without waiting for it to return.
	 * @param buffer Uint8Array containing the data to write to
	 *  the file.
=======
	 * @param buffer Uint8Array containing the data to write to the file.
>>>>>>> 615ff36d
	 * @param offset Offset in the buffer to start reading data from.
	 * @param length The amount of bytes to write to the file.
	 * @param position Offset from the beginning of the file where this data should be written.
	 * If position is null, the data will be written at the current position.
	 */
	public abstract writeSync(buffer: Uint8Array, offset?: number, length?: number, position?: number): number;

	/**
	 * Read data from the file.
	 * @param buffer The buffer that the data will be written to.
	 * @param offset The offset within the buffer where writing will start.
	 * @param length An integer specifying the number of bytes to read.
	 * @param position An integer specifying where to begin reading from in the file.
	 * If position is null, data will be read from the current file position.
	 * @returns Promise resolving to the new length of the buffer
	 */
	public abstract read<TBuffer extends NodeJS.ArrayBufferView>(buffer: TBuffer, offset?: number, length?: number, position?: number): Promise<FileReadResult<TBuffer>>;

	/**
	 * Read data from the file.
	 * @param buffer The buffer that the data will be written to.
	 * @param offset The offset within the buffer where writing will start.
	 * @param length An integer specifying the number of bytes to read.
	 * @param position An integer specifying where to begin reading from in the file.
	 * If position is null, data will be read from the current file position.
	 */
	public abstract readSync(buffer: ArrayBufferView, offset?: number, length?: number, position?: number): number;

	/**
	 * Default implementation maps to `sync`.
	 */
	public datasync(): Promise<void> {
		return this.sync();
	}

	/**
	 * Default implementation maps to `syncSync`.
	 */
	public datasyncSync(): void {
		return this.syncSync();
	}

	public abstract chown(uid: number, gid: number): Promise<void>;
	public abstract chownSync(uid: number, gid: number): void;

	public abstract chmod(mode: number): Promise<void>;
	public abstract chmodSync(mode: number): void;

	/**
	 * Change the file timestamps of the file.
	 */
	public abstract utimes(atime: Date, mtime: Date): Promise<void>;

	/**
	 * Change the file timestamps of the file.
	 */
	public abstract utimesSync(atime: Date, mtime: Date): void;

	/**
	 * Set the file type
	 * @internal
	 */
	public abstract _setType(type: FileType): Promise<void>;

	/**
	 * Set the file type
	 * @internal
	 */
	public abstract _setTypeSync(type: FileType): void;
}

/**
 * An implementation of `File` that operates completely in-memory.
 * `PreloadFile`s are backed by a `Uint8Array`.
 */
export class PreloadFile<FS extends FileSystem> extends File {
	/**
	 * Current position
	 */
	protected _position: number = 0;

	/**
	 * Whether the file has changes which have not been written to the FS
	 */
	protected dirty: boolean = false;

	/**
	 * Whether the file is open or closed
	 */
	protected closed: boolean = false;

	/**
	 * Creates a file with `path` and, optionally, the given contents.
	 * Note that, if contents is specified, it will be mutated by the file.
	 */
	public constructor(
		/**
		 * The file system that created the file.
		 * @internal
		 */
		public fs: FS,
		path: string,
		public readonly flag: string,
		public readonly stats: Stats,
		/**
		 * A buffer containing the entire contents of the file.
		 */
		protected _buffer: Uint8Array = new Uint8Array(new ArrayBuffer(0, fs.metadata().noResizableBuffers ? {} : { maxByteLength: size_max }))
	) {
		super(fs, path);

		/*
			Note: 
			This invariant is *not* maintained once the file starts getting modified.
			It only actually matters if file is readable, as writeable modes may truncate/append to file.
		*/
		if (this.stats.size == _buffer.byteLength) {
			return;
		}

		if (isReadable(this.flag)) {
			throw new Error(`Size mismatch: buffer length ${_buffer.byteLength}, stats size ${this.stats.size}`);
		}

		this.dirty = true;
	}

	/**
	 * Get the underlying buffer for this file. Mutating not recommended and will mess up dirty tracking.
	 */
	public get buffer(): Uint8Array {
		return this._buffer;
	}

	/**
	 * Get the current file position.
	 *
	 * We emulate the following bug mentioned in the Node documentation:
	 *
	 * On Linux, positional writes don't work when the file is opened in append mode.
	 * The kernel ignores the position argument and always appends the data to the end of the file.
	 * @returns The current file position.
	 */
	public get position(): number {
		if (isAppendable(this.flag)) {
			return this.stats.size;
		}
		return this._position;
	}

	public set position(value: number) {
		this._position = value;
	}

	public async sync(): Promise<void> {
		if (this.closed) {
			throw ErrnoError.With('EBADF', this.path, 'File.sync');
		}
		if (!this.dirty) {
			return;
		}
		await this.fs.sync(this.path, this._buffer, this.stats);
		this.dirty = false;
	}

	public syncSync(): void {
		if (this.closed) {
			throw ErrnoError.With('EBADF', this.path, 'File.sync');
		}
		if (!this.dirty) {
			return;
		}
		this.fs.syncSync(this.path, this._buffer, this.stats);
		this.dirty = false;
	}

	public async close(): Promise<void> {
		if (this.closed) {
			throw ErrnoError.With('EBADF', this.path, 'File.close');
		}
		await this.sync();
		this.dispose();
	}

	public closeSync(): void {
		if (this.closed) {
			throw ErrnoError.With('EBADF', this.path, 'File.close');
		}
		this.syncSync();
		this.dispose();
	}

	/**
	 * Cleans up. This will *not* sync the file data to the FS
	 */
	protected dispose(force?: boolean): void {
		if (this.closed) {
			throw ErrnoError.With('EBADF', this.path, 'File.dispose');
		}
		if (this.dirty && !force) {
			throw ErrnoError.With('EBUSY', this.path, 'File.dispose');
		}

		// @ts-expect-error 2790
		delete this._buffer;
		// @ts-expect-error 2790
		delete this.stats;

		this.closed = true;
	}

	public stat(): Promise<Stats> {
		if (this.closed) {
			throw ErrnoError.With('EBADF', this.path, 'File.stat');
		}
		return Promise.resolve(new Stats(this.stats));
	}

	public statSync(): Stats {
		if (this.closed) {
			throw ErrnoError.With('EBADF', this.path, 'File.stat');
		}
		return new Stats(this.stats);
	}

	protected _truncate(length: number): void {
		if (this.closed) {
			throw ErrnoError.With('EBADF', this.path, 'File.truncate');
		}
		this.dirty = true;
		if (!isWriteable(this.flag)) {
			throw new ErrnoError(Errno.EPERM, 'File not opened with a writeable mode.');
		}
		this.stats.mtimeMs = Date.now();
		if (length > this._buffer.length) {
			const data = new Uint8Array(length - this._buffer.length);
			// Write will set stats.size and handle syncing.
			this.writeSync(data, 0, data.length, this._buffer.length);
			return;
		}
		this.stats.size = length;
		// Truncate.
		this._buffer = this._buffer.slice(0, length);
	}

	public async truncate(length: number): Promise<void> {
		this._truncate(length);
		await this.sync();
	}

	public truncateSync(length: number): void {
		this._truncate(length);
		this.syncSync();
	}

	protected _write(buffer: Uint8Array, offset: number = 0, length: number = this.stats.size, position: number = this.position): number {
		if (this.closed) {
			throw ErrnoError.With('EBADF', this.path, 'File.write');
		}
		this.dirty = true;
		if (!isWriteable(this.flag)) {
			throw new ErrnoError(Errno.EPERM, 'File not opened with a writeable mode.');
		}
		const end = position + length;

		if (end > this.stats.size) {
			this.stats.size = end;
			if (end > this._buffer.byteLength) {
				if (this._buffer.buffer.resizable && this._buffer.buffer.maxByteLength! <= end) {
					this._buffer.buffer.resize(end);
				} else {
					// Extend the buffer!
					const newBuffer = new Uint8Array(new ArrayBuffer(end, this.fs.metadata().noResizableBuffers ? {} : { maxByteLength: size_max }));
					newBuffer.set(this._buffer);
					this._buffer = newBuffer;
				}
			}
		}
		const slice = buffer.slice(offset, offset + length);
		this._buffer.set(slice, position);
		this.stats.mtimeMs = Date.now();
		this.position = position + slice.byteLength;
		return slice.byteLength;
	}

	/**
	 * Write buffer to the file.
	 * @param buffer Uint8Array containing the data to write to the file.
	 * @param offset Offset in the buffer to start reading data from.
	 * @param length The amount of bytes to write to the file.
	 * @param position Offset from the beginning of the file where this data should be written.
	 * If position is null, the data will be written at  the current position.
	 */
	public async write(buffer: Uint8Array, offset?: number, length?: number, position?: number): Promise<number> {
		const bytesWritten = this._write(buffer, offset, length, position);
		await this.sync();
		return bytesWritten;
	}

	/**
	 * Write buffer to the file.
	 * @param buffer Uint8Array containing the data to write to the file.
	 * @param offset Offset in the buffer to start reading data from.
	 * @param length The amount of bytes to write to the file.
	 * @param position Offset from the beginning of the file where this data should be written.
	 * If position is null, the data will be written at  the current position.
	 * @returns bytes written
	 */
	public writeSync(buffer: Uint8Array, offset: number = 0, length: number = this.stats.size, position: number = this.position): number {
		const bytesWritten = this._write(buffer, offset, length, position);
		this.syncSync();
		return bytesWritten;
	}

	protected _read(buffer: ArrayBufferView, offset: number = 0, length: number = this.stats.size, position?: number): number {
		if (this.closed) {
			throw ErrnoError.With('EBADF', this.path, 'File.read');
		}
		if (!isReadable(this.flag)) {
			throw new ErrnoError(Errno.EPERM, 'File not opened with a readable mode.');
		}
		this.dirty = true;
		position ??= this.position;
		let end = position + length;
		if (end > this.stats.size) {
			end = position + Math.max(this.stats.size - position, 0);
		}
		this.stats.atimeMs = Date.now();
		this._position = end;
		const bytesRead = end - position;
		if (bytesRead == 0) {
			// No copy/read. Return immediatly for better performance
			return bytesRead;
		}
		new Uint8Array(buffer.buffer, offset, length).set(this._buffer.slice(position, end));
		return bytesRead;
	}

	/**
	 * Read data from the file.
	 * @param buffer The buffer that the data will be written to.
	 * @param offset The offset within the buffer where writing will start.
	 * @param length An integer specifying the number of bytes to read.
	 * @param position An integer specifying where to begin reading from in the file.
	 * If position is null, data will be read from the current file position.
	 */
	public async read<TBuffer extends ArrayBufferView>(buffer: TBuffer, offset?: number, length?: number, position?: number): Promise<{ bytesRead: number; buffer: TBuffer }> {
		const bytesRead = this._read(buffer, offset, length, position);
		await this.sync();
		return { bytesRead, buffer };
	}

	/**
	 * Read data from the file.
	 * @param buffer The buffer that the data will be written to.
	 * @param offset The offset within the buffer where writing will start.
	 * @param length An integer specifying the number of bytes to read.
	 * @param position An integer specifying where to begin reading from in the file.
	 * If position is null, data will be read from the current file position.
	 * @returns number of bytes written
	 */
	public readSync(buffer: ArrayBufferView, offset?: number, length?: number, position?: number): number {
		const bytesRead = this._read(buffer, offset, length, position);
		this.statSync();
		return bytesRead;
	}

	public async chmod(mode: number): Promise<void> {
		if (this.closed) {
			throw ErrnoError.With('EBADF', this.path, 'File.chmod');
		}
		this.dirty = true;
		this.stats.chmod(mode);
		await this.sync();
	}

	public chmodSync(mode: number): void {
		if (this.closed) {
			throw ErrnoError.With('EBADF', this.path, 'File.chmod');
		}
		this.dirty = true;
		this.stats.chmod(mode);
		this.syncSync();
	}

	public async chown(uid: number, gid: number): Promise<void> {
		if (this.closed) {
			throw ErrnoError.With('EBADF', this.path, 'File.chown');
		}
		this.dirty = true;
		this.stats.chown(uid, gid);
		await this.sync();
	}

	public chownSync(uid: number, gid: number): void {
		if (this.closed) {
			throw ErrnoError.With('EBADF', this.path, 'File.chown');
		}
		this.dirty = true;
		this.stats.chown(uid, gid);
		this.syncSync();
	}

	public async utimes(atime: Date, mtime: Date): Promise<void> {
		if (this.closed) {
			throw ErrnoError.With('EBADF', this.path, 'File.utimes');
		}
		this.dirty = true;
		this.stats.atime = atime;
		this.stats.mtime = mtime;
		await this.sync();
	}

	public utimesSync(atime: Date, mtime: Date): void {
		if (this.closed) {
			throw ErrnoError.With('EBADF', this.path, 'File.utimes');
		}
		this.dirty = true;
		this.stats.atime = atime;
		this.stats.mtime = mtime;
		this.syncSync();
	}

	public async _setType(type: FileType): Promise<void> {
		if (this.closed) {
			throw ErrnoError.With('EBADF', this.path, 'File._setType');
		}
		this.dirty = true;
		this.stats.mode = (this.stats.mode & ~S_IFMT) | type;
		await this.sync();
	}

	public _setTypeSync(type: FileType): void {
		if (this.closed) {
			throw ErrnoError.With('EBADF', this.path, 'File._setType');
		}
		this.dirty = true;
		this.stats.mode = (this.stats.mode & ~S_IFMT) | type;
		this.syncSync();
	}

	public async [Symbol.asyncDispose]() {
		await this.close();
	}

	public [Symbol.dispose]() {
		this.closeSync();
	}
}

/**
 * For the file systems which do not sync to anything.
 */
export class NoSyncFile<T extends FileSystem> extends PreloadFile<T> {
	public sync(): Promise<void> {
		return Promise.resolve();
	}

	public syncSync(): void {}

	public close(): Promise<void> {
		return Promise.resolve();
	}

	public closeSync(): void {}
}<|MERGE_RESOLUTION|>--- conflicted
+++ resolved
@@ -173,33 +173,15 @@
 		return this.closeSync();
 	}
 
-<<<<<<< HEAD
-	/**
-	 * Asynchronous truncate.
-	 */
-	public abstract truncate(length: number): Promise<void>;
-
-	/**
-	 * Synchronous truncate.
-	 */
-	public abstract truncateSync(length: number): void;
-=======
 	public abstract truncate(len: number): Promise<void>;
 	public abstract truncateSync(len: number): void;
->>>>>>> 615ff36d
 
 	public abstract sync(): Promise<void>;
 	public abstract syncSync(): void;
 
 	/**
 	 * Write buffer to the file.
-<<<<<<< HEAD
-	 * Note that it is unsafe to use fs.write multiple times on the same file without waiting for it to resolve
-	 * @param buffer Uint8Array containing the data to write to
-	 *  the file.
-=======
 	 * @param buffer Uint8Array containing the data to write to the file.
->>>>>>> 615ff36d
 	 * @param offset Offset in the buffer to start reading data from.
 	 * @param length The amount of bytes to write to the file.
 	 * @param position Offset from the beginning of the file where this data should be written.
@@ -210,13 +192,7 @@
 
 	/**
 	 * Write buffer to the file.
-<<<<<<< HEAD
-	 * Note that it is unsafe to use fs.writeSync multiple times on the same file without waiting for it to return.
-	 * @param buffer Uint8Array containing the data to write to
-	 *  the file.
-=======
 	 * @param buffer Uint8Array containing the data to write to the file.
->>>>>>> 615ff36d
 	 * @param offset Offset in the buffer to start reading data from.
 	 * @param length The amount of bytes to write to the file.
 	 * @param position Offset from the beginning of the file where this data should be written.
