import { serialize } from 'utilium';
import { Errno, ErrnoError } from '../../error.js';
import type { File } from '../../file.js';
import { LazyFile } from '../../file.js';
import type { CreationOptions, FileSystemMetadata, PureCreationOptions } from '../../filesystem.js';
import { FileSystem } from '../../filesystem.js';
import { crit, err, log_deprecated } from '../../log.js';
import type { FileType, Stats } from '../../stats.js';
import { _throw, canary, decodeDirListing, encodeDirListing, encodeUTF8, growBuffer } from '../../utils.js';
import { S_IFDIR, S_IFREG, S_ISGID, S_ISUID, size_max } from '../../vfs/constants.js';
import { basename, dirname, join, parse, resolve } from '../../vfs/path.js';
import { Index } from './file_index.js';
import { Inode, rootIno, type InodeLike } from './inode.js';
import { WrappedTransaction, type Store } from './store.js';

/**
 * A file system which uses a key-value store.
 *
 * We use a unique ID for each node in the file system. The root node has a fixed ID.
 *
 * @todo Introduce Node ID caching?
 * @todo Check modes?
 * @internal
 */
export class StoreFS<T extends Store = Store> extends FileSystem {
	protected _initialized: boolean = false;

	public async ready(): Promise<void> {
		if (this._initialized) return;

		await this.checkRoot();
		this._initialized = true;
	}

	public constructor(protected readonly store: T) {
		super();
	}

	public metadata(): FileSystemMetadata {
		return {
			...super.metadata(),
			name: this.store.name,
			features: ['setid'],
		};
	}

	/* node:coverage disable */
	/**
	 * Delete all contents stored in the file system.
	 * @deprecated
	 */
	public async empty(): Promise<void> {
		log_deprecated('StoreFS.empty');
		await this.store.clear();
		// Root always exists.
		await this.checkRoot();
	}

	/**
	 * Delete all contents stored in the file system.
	 * @deprecated
	 */
	public emptySync(): void {
		log_deprecated('StoreFS.emptySync');
		this.store.clearSync();
		// Root always exists.
		this.checkRootSync();
	}
	/* node:coverage enable */

	/**
	 * Load an index into the StoreFS.
	 * You *must* manually add non-directory files
	 */
	public async loadIndex(index: Index): Promise<void> {
		await using tx = this.transaction();

		const dirs = index.directories();

		for (const [path, inode] of index) {
			await tx.set(inode.ino, serialize(inode));
			if (dirs.has(path)) await tx.set(inode.data, encodeDirListing(dirs.get(path)!));
		}

		await tx.commit();
	}

	/**
	 * Load an index into the StoreFS.
	 * You *must* manually add non-directory files
	 */
	public loadIndexSync(index: Index): void {
		using tx = this.transaction();

		const dirs = index.directories();

		for (const [path, inode] of index) {
			tx.setSync(inode.ino, serialize(inode));
			if (dirs.has(path)) tx.setSync(inode.data, encodeDirListing(dirs.get(path)!));
		}

		tx.commitSync();
	}

	public async createIndex(): Promise<Index> {
		const index = new Index();

		await using tx = this.transaction();

		const queue: [path: string, ino: number][] = [['/', 0]];

		const silence = canary();
		while (queue.length) {
			const [path, ino] = queue.shift()!;

			const inode = new Inode(await tx.get(ino));

			index.set(path, inode);

			if (inode.mode & S_IFDIR) {
				const dir = decodeDirListing((await tx.get(inode.data)) ?? _throw(ErrnoError.With('ENODATA', path)));

				for (const [name, id] of Object.entries(dir)) {
					queue.push([join(path, name), id]);
				}
			}
		}
		silence();

		return index;
	}

	public createIndexSync(): Index {
		const index = new Index();

		using tx = this.transaction();

		const queue: [path: string, ino: number][] = [['/', 0]];

		const silence = canary();
		while (queue.length) {
			const [path, ino] = queue.shift()!;

			const inode = new Inode(tx.getSync(ino));

			index.set(path, inode);

			if (inode.mode & S_IFDIR) {
				const dir = decodeDirListing(tx.getSync(inode.data) ?? _throw(ErrnoError.With('ENODATA', path)));

				for (const [name, id] of Object.entries(dir)) {
					queue.push([join(path, name), id]);
				}
			}
		}
		silence();

		return index;
	}

	/**
	 * @todo Make rename compatible with the cache.
	 */
	public async rename(oldPath: string, newPath: string): Promise<void> {
		await using tx = this.transaction();
		const _old = parse(oldPath),
			_new = parse(newPath),
			// Remove oldPath from parent's directory listing.
			oldDirNode = await this.findInode(tx, _old.dir, 'rename'),
			oldDirList = decodeDirListing((await tx.get(oldDirNode.data)) ?? _throw(ErrnoError.With('ENODATA', _old.dir, 'rename')));

		if (!oldDirList[_old.base]) {
			throw ErrnoError.With('ENOENT', oldPath, 'rename');
		}
		const ino: number = oldDirList[_old.base];
		delete oldDirList[_old.base];

		/* 
			Can't move a folder inside itself.
			This ensures that the check passes only if `oldPath` is a subpath of `_new.dir`.
			We append '/' to avoid matching folders that are a substring of the bottom-most folder in the path.
		*/
		if ((_new.dir + '/').indexOf(oldPath + '/') === 0) {
			throw new ErrnoError(Errno.EBUSY, _old.dir);
		}

		// Add newPath to parent's directory listing.

		const sameParent = _new.dir == _old.dir;

		// Prevent us from re-grabbing the same directory listing, which still contains `old_path.base.`
		const newDirNode: Inode = sameParent ? oldDirNode : await this.findInode(tx, _new.dir, 'rename');
		const newDirList: typeof oldDirList = sameParent
			? oldDirList
			: decodeDirListing((await tx.get(newDirNode.data)) ?? _throw(ErrnoError.With('ENODATA', _new.dir, 'rename')));

		if (newDirList[_new.base]) {
			// If it's a file, delete it, if it's a directory, throw a permissions error.
			const existing = new Inode((await tx.get(newDirList[_new.base])) ?? _throw(ErrnoError.With('ENOENT', newPath, 'rename')));
			if (!existing.toStats().isFile()) {
				throw ErrnoError.With('EPERM', newPath, 'rename');
			}
			await tx.remove(existing.data);
			await tx.remove(newDirList[_new.base]);
		}
		newDirList[_new.base] = ino;
		// Commit the two changed directory listings.
		await tx.set(oldDirNode.data, encodeDirListing(oldDirList));
		await tx.set(newDirNode.data, encodeDirListing(newDirList));
		await tx.commit();
	}

	public renameSync(oldPath: string, newPath: string): void {
		using tx = this.transaction();
		const _old = parse(oldPath),
			_new = parse(newPath),
			// Remove oldPath from parent's directory listing.
			oldDirNode = this.findInodeSync(tx, _old.dir, 'rename'),
			oldDirList = decodeDirListing(tx.getSync(oldDirNode.data) ?? _throw(ErrnoError.With('ENODATA', _old.dir, 'rename')));

		if (!oldDirList[_old.base]) {
			throw ErrnoError.With('ENOENT', oldPath, 'rename');
		}
		const ino: number = oldDirList[_old.base];
		delete oldDirList[_old.base];

		/* 
			Can't move a folder inside itself.
			This ensures that the check passes only if `oldPath` is a subpath of `_new.dir`.
			We append '/' to avoid matching folders that are a substring of the bottom-most folder in the path.
		*/
		if ((_new.dir + '/').indexOf(oldPath + '/') == 0) {
			throw new ErrnoError(Errno.EBUSY, _old.dir);
		}

		// Add newPath to parent's directory listing.
		const sameParent = _new.dir === _old.dir;

		// Prevent us from re-grabbing the same directory listing, which still contains `old_path.base.`
		const newDirNode: Inode = sameParent ? oldDirNode : this.findInodeSync(tx, _new.dir, 'rename');
		const newDirList: typeof oldDirList = sameParent
			? oldDirList
			: decodeDirListing(tx.getSync(newDirNode.data) ?? _throw(ErrnoError.With('ENODATA', _new.dir, 'rename')));

		if (newDirList[_new.base]) {
			// If it's a file, delete it, if it's a directory, throw a permissions error.
			const existing = new Inode(tx.getSync(newDirList[_new.base]) ?? _throw(ErrnoError.With('ENOENT', newPath, 'rename')));
			if (!existing.toStats().isFile()) {
				throw ErrnoError.With('EPERM', newPath, 'rename');
			}
			tx.removeSync(existing.data);
			tx.removeSync(newDirList[_new.base]);
		}
		newDirList[_new.base] = ino;

		// Commit the two changed directory listings.
		tx.setSync(oldDirNode.data, encodeDirListing(oldDirList));
		tx.setSync(newDirNode.data, encodeDirListing(newDirList));
		tx.commitSync();
	}

	public async stat(path: string): Promise<Stats> {
		await using tx = this.transaction();
		return (await this.findInode(tx, path, 'stat')).toStats();
	}

	public statSync(path: string): Stats {
		using tx = this.transaction();
		return this.findInodeSync(tx, path, 'stat').toStats();
	}

	public async createFile(path: string, flag: string, mode: number, options: CreationOptions): Promise<File> {
		const node = await this.commitNew(path, S_IFREG, { mode, ...options }, new Uint8Array(), 'createFile');
		return new LazyFile(this, path, flag, node.toStats());
	}

	public createFileSync(path: string, flag: string, mode: number, options: CreationOptions): File {
		const node = this.commitNewSync(path, S_IFREG, { mode, ...options }, new Uint8Array(), 'createFile');
		return new LazyFile(this, path, flag, node.toStats());
	}

	public async openFile(path: string, flag: string): Promise<File> {
		await using tx = this.transaction();
		const node = await this.findInode(tx, path, 'openFile');

		return new LazyFile(this, path, flag, node.toStats());
	}

	public openFileSync(path: string, flag: string): File {
		using tx = this.transaction();
		const node = this.findInodeSync(tx, path, 'openFile');

		return new LazyFile(this, path, flag, node.toStats());
	}

	public async unlink(path: string): Promise<void> {
		return this.remove(path, false, 'unlink');
	}

	public unlinkSync(path: string): void {
		this.removeSync(path, false, 'unlink');
	}

	public async rmdir(path: string): Promise<void> {
		if ((await this.readdir(path)).length) {
			throw ErrnoError.With('ENOTEMPTY', path, 'rmdir');
		}
		await this.remove(path, true, 'rmdir');
	}

	public rmdirSync(path: string): void {
		if (this.readdirSync(path).length) {
			throw ErrnoError.With('ENOTEMPTY', path, 'rmdir');
		}
		this.removeSync(path, true, 'rmdir');
	}

	public async mkdir(path: string, mode: number, options: CreationOptions): Promise<void> {
		await this.commitNew(path, S_IFDIR, { mode, ...options }, encodeUTF8('{}'), 'mkdir');
	}

	public mkdirSync(path: string, mode: number, options: CreationOptions): void {
		this.commitNewSync(path, S_IFDIR, { mode, ...options }, encodeUTF8('{}'), 'mkdir');
	}

	public async readdir(path: string): Promise<string[]> {
		await using tx = this.transaction();
		const node = await this.findInode(tx, path, 'readdir');
		return Object.keys(decodeDirListing((await tx.get(node.data)) ?? _throw(ErrnoError.With('ENOENT', path, 'readdir'))));
	}

	public readdirSync(path: string): string[] {
		using tx = this.transaction();
		const node = this.findInodeSync(tx, path, 'readdir');
		return Object.keys(decodeDirListing(tx.getSync(node.data) ?? _throw(ErrnoError.With('ENOENT', path, 'readdir'))));
	}

	/**
	 * Updated the inode and data node at `path`
	 * @todo Ensure mtime updates properly, and use that to determine if a data update is required.
	 */
	public async sync(path: string, data?: Uint8Array, metadata?: Readonly<InodeLike>): Promise<void> {
		await using tx = this.transaction();

		const inode = await this.findInode(tx, path, 'sync');

		if (data) await tx.set(inode.data, data);

		if (inode.update(metadata)) await tx.set(inode.ino, serialize(inode));

		await tx.commit();
	}

	/**
	 * Updated the inode and data node at `path`
	 * @todo Ensure mtime updates properly, and use that to determine if a data update is required.
	 */
	public syncSync(path: string, data?: Uint8Array, metadata?: Readonly<InodeLike>): void {
		using tx = this.transaction();

		const inode = this.findInodeSync(tx, path, 'sync');

		if (data) tx.setSync(inode.data, data);

		if (inode.update(metadata)) tx.setSync(inode.ino, serialize(inode));

		tx.commitSync();
	}

	public async link(target: string, link: string): Promise<void> {
		await using tx = this.transaction();

		const newDir: string = dirname(link),
			newDirNode = await this.findInode(tx, newDir, 'link'),
			listing = decodeDirListing((await tx.get(newDirNode.data)) ?? _throw(ErrnoError.With('ENOENT', newDir, 'link')));

		const inode = await this.findInode(tx, target, 'link');

		inode.nlink++;
		listing[basename(link)] = inode.ino;

		tx.setSync(inode.ino, serialize(inode));
		tx.setSync(newDirNode.data, encodeDirListing(listing));
		tx.commitSync();
	}

	public linkSync(target: string, link: string): void {
		using tx = this.transaction();

		const newDir: string = dirname(link),
			newDirNode = this.findInodeSync(tx, newDir, 'link'),
			listing = decodeDirListing(tx.getSync(newDirNode.data) ?? _throw(ErrnoError.With('ENOENT', newDir, 'link')));

		const inode = this.findInodeSync(tx, target, 'link');

		inode.nlink++;
		listing[basename(link)] = inode.ino;

		tx.setSync(inode.ino, serialize(inode));
		tx.setSync(newDirNode.data, encodeDirListing(listing));
		tx.commitSync();
	}

	public async read(path: string, buffer: Uint8Array, offset: number, end: number): Promise<void> {
		await using tx = this.transaction();
		const inode = await this.findInode(tx, path, 'read');

		const data = (await tx.get(inode.data, offset, end)) ?? _throw(ErrnoError.With('ENODATA', path, 'read'));
		buffer.set(tx.flag('partial') ? data : data.subarray(offset, end));
	}

	public readSync(path: string, buffer: Uint8Array, offset: number, end: number): void {
		using tx = this.transaction();
		const inode = this.findInodeSync(tx, path, 'read');

		const data = tx.getSync(inode.data, offset, end) ?? _throw(ErrnoError.With('ENODATA', path, 'read'));
		buffer.set(tx.flag('partial') ? data : data.subarray(offset, end));
	}

	public async write(path: string, data: Uint8Array, offset: number): Promise<void> {
		await using tx = this.transaction();

		const inode = await this.findInode(tx, path, 'write');

		let buffer = data;
		if (!tx.flag('partial')) {
			buffer = growBuffer((await tx.get(inode.data)) ?? _throw(ErrnoError.With('ENODATA', path)), offset + data.byteLength);
			buffer.set(data, offset);
		}
		const size = await tx.set(inode.data, buffer, offset);

		inode.update({ mtimeMs: Date.now(), size });

		await tx.set(inode.ino, serialize(inode));

		await tx.commit();
	}

	public writeSync(path: string, data: Uint8Array, offset: number): void {
		using tx = this.transaction();

		const inode = this.findInodeSync(tx, path, 'write');

		let buffer = data;
		if (!tx.flag('partial')) {
			buffer = growBuffer(tx.getSync(inode.data) ?? _throw(ErrnoError.With('ENODATA', path)), offset + data.byteLength);
			buffer.set(data, offset);
		}

		const size = tx.setSync(inode.data, buffer, offset);
		inode.update({ mtimeMs: Date.now(), size });

		tx.setSync(inode.ino, serialize(inode));

		tx.commitSync();
	}

	/**
	 * Wraps a transaction
	 * @internal @hidden
	 */
	public transaction(): WrappedTransaction {
		return new WrappedTransaction(this.store.transaction());
	}

	/**
	 * Checks if the root directory exists. Creates it if it doesn't.
	 */
	public async checkRoot(): Promise<void> {
		await using tx = this.transaction();
		if (await tx.get(rootIno)) return;
		// Create new inode. o777, owned by root:root
		const inode = new Inode();
		inode.ino = rootIno;
		inode.mode = 0o777 | S_IFDIR;
		// If the root doesn't exist, the first random ID shouldn't exist either.
		await tx.set(inode.data, encodeUTF8('{}'));
		await tx.set(rootIno, serialize(inode));
		await tx.commit();
	}

	/**
	 * Checks if the root directory exists. Creates it if it doesn't.
	 */
	public checkRootSync(): void {
		using tx = this.transaction();
		if (tx.getSync(rootIno)) return;

		// Create new inode, mode o777, owned by root:root
		const inode = new Inode();
		inode.ino = rootIno;
		inode.mode = 0o777 | S_IFDIR;
		// If the root doesn't exist, the first random ID shouldn't exist either.
		tx.setSync(inode.data, encodeUTF8('{}'));
		tx.setSync(rootIno, serialize(inode));
		tx.commitSync();
	}

	/**
	 * Helper function for findINode.
	 * @param parent The parent directory of the file we are attempting to find.
	 * @param filename The filename of the inode we are attempting to find, minus
	 *   the parent.
	 */
	private async _findInode(tx: WrappedTransaction, path: string, syscall: string, visited: Set<string> = new Set()): Promise<number> {
		if (visited.has(path)) {
			throw crit(new ErrnoError(Errno.EIO, 'Infinite loop detected while finding inode', path));
		}

		visited.add(path);

		if (path == '/') return rootIno;

		const { dir: parent, base: filename } = parse(path);
		const inode =
			parent == '/'
				? new Inode((await tx.get(rootIno)) ?? _throw(ErrnoError.With('ENOENT', parent, syscall)))
				: await this.findInode(tx, parent, syscall, visited);
		const dirList = decodeDirListing((await tx.get(inode.data)) ?? _throw(ErrnoError.With('ENODATA', parent, syscall)));

		if (!(filename in dirList)) {
			throw ErrnoError.With('ENOENT', resolve(parent, filename), syscall);
		}

		return dirList[filename];
	}

	/**
	 * Helper function for findINode.
	 * @param parent The parent directory of the file we are attempting to find.
	 * @param filename The filename of the inode we are attempting to find, minus
	 *   the parent.
	 * @return string The ID of the file's inode in the file system.
	 */
	private _findInodeSync(tx: WrappedTransaction, path: string, syscall: string, visited: Set<string> = new Set()): number {
		if (visited.has(path)) {
			throw crit(new ErrnoError(Errno.EIO, 'Infinite loop detected while finding inode', path));
		}

		visited.add(path);

		if (path == '/') return rootIno;

		const { dir: parent, base: filename } = parse(path);
		const inode =
			parent == '/'
				? new Inode(tx.getSync(rootIno) ?? _throw(ErrnoError.With('ENOENT', parent, syscall)))
				: this.findInodeSync(tx, parent, syscall, visited);
		const dir = decodeDirListing(tx.getSync(inode.data) ?? _throw(ErrnoError.With('ENODATA', parent, syscall)));

		if (!(filename in dir)) {
			throw ErrnoError.With('ENOENT', resolve(parent, filename), syscall);
		}

		return dir[filename];
	}

	/**
	 * Finds the Inode of `path`.
	 * @param path The path to look up.
	 * @todo memoize/cache
	 */
	protected async findInode(tx: WrappedTransaction, path: string, syscall: string, visited: Set<string> = new Set()): Promise<Inode> {
		const ino = await this._findInode(tx, path, syscall, visited);
		return new Inode((await tx.get(ino)) ?? _throw(ErrnoError.With('ENOENT', path, syscall)));
	}

	/**
	 * Finds the Inode of `path`.
	 * @param path The path to look up.
	 * @return The Inode of the path p.
	 * @todo memoize/cache
	 */
	protected findInodeSync(tx: WrappedTransaction, path: string, syscall: string, visited: Set<string> = new Set()): Inode {
		const ino = this._findInodeSync(tx, path, syscall, visited);
		return new Inode(tx.getSync(ino) ?? _throw(ErrnoError.With('ENOENT', path, syscall)));
	}

<<<<<<< HEAD
	/**
	 * Gets a new ID
	 */
=======
	/** Gets a new ID */
>>>>>>> f42bc86f
	protected async allocNew(tx: WrappedTransaction, path: string, syscall: string): Promise<number> {
		const key = Math.max(...(await tx.keys())) + 1;
		if (key > size_max) throw err(new ErrnoError(Errno.ENOSPC, 'No IDs available', path, syscall));
		return key;
	}

<<<<<<< HEAD
	/**
	 * Gets a new ID
	 */
=======
	/** Gets a new ID */
>>>>>>> f42bc86f
	protected allocNewSync(tx: WrappedTransaction, path: string, syscall: string): number {
		const key = Math.max(...tx.keysSync()) + 1;
		if (key > size_max) throw err(new ErrnoError(Errno.ENOSPC, 'No IDs available', path, syscall));
		return key;
	}

	/**
	 * Commits a new file (well, a FILE or a DIRECTORY) to the file system with `mode`.
	 * Note: This will commit the transaction.
	 * @param path The path to the new file.
	 * @param type The type of the new file.
	 * @param mode The mode to create the new file with.
	 * @param data The data to store at the file's data node.
	 */
	protected async commitNew(path: string, type: FileType, options: PureCreationOptions, data: Uint8Array, syscall: string): Promise<Inode> {
		/*
			The root always exists.
			If we don't check this prior to taking steps below,
			we will create a file with name '' in root if path is '/'.
		*/
		if (path == '/') throw ErrnoError.With('EEXIST', path, syscall);

		await using tx = this.transaction();

		const { dir: parentPath, base: fname } = parse(path);
		const parent = await this.findInode(tx, parentPath, syscall);
		const listing = decodeDirListing((await tx.get(parent.data)) ?? _throw(ErrnoError.With('ENOENT', parentPath, syscall)));

		// Check if file already exists.
		if (listing[fname]) throw ErrnoError.With('EEXIST', path, syscall);

		// Commit data.
		const inode = new Inode();
		inode.ino = await this.allocNew(tx, path, syscall);
		inode.data = inode.ino + 1;
		inode.mode = options.mode | type;
		inode.uid = parent.mode & S_ISUID ? parent.uid : options.uid;
		inode.gid = parent.mode & S_ISGID ? parent.gid : options.gid;
		inode.size = data.length;
		await tx.set(inode.ino, serialize(inode));
		await tx.set(inode.data, data);

		// Update and commit parent directory listing.
		listing[fname] = inode.ino;
		await tx.set(parent.data, encodeDirListing(listing));
		await tx.commit();
		return inode;
	}

	/**
	 * Commits a new file (well, a FILE or a DIRECTORY) to the file system with `mode`.
	 * Note: This will commit the transaction.
	 * @param path The path to the new file.
	 * @param type The type of the new file.
	 * @param mode The mode to create the new file with.
	 * @param data The data to store at the file's data node.
	 * @return The Inode for the new file.
	 */
	protected commitNewSync(path: string, type: FileType, options: PureCreationOptions, data: Uint8Array, syscall: string): Inode {
		/*
			The root always exists.
			If we don't check this prior to taking steps below,
			we will create a file with name '' in root if path is '/'.
		*/
		if (path == '/') throw ErrnoError.With('EEXIST', path, syscall);

		using tx = this.transaction();

		const { dir: parentPath, base: fname } = parse(path);
		const parent = this.findInodeSync(tx, parentPath, syscall);

		const listing = decodeDirListing(tx.getSync(parent.data) ?? _throw(ErrnoError.With('ENOENT', parentPath, syscall)));

		// Check if file already exists.
		if (listing[fname]) throw ErrnoError.With('EEXIST', path, syscall);

		// Commit data.
		const inode = new Inode();
		inode.ino = this.allocNewSync(tx, path, syscall);
		inode.data = inode.ino + 1;
		inode.size = data.length;
		inode.mode = options.mode | type;
		inode.uid = parent.mode & S_ISUID ? parent.uid : options.uid;
		inode.gid = parent.mode & S_ISGID ? parent.gid : options.gid;
		// Update and commit parent directory listing.
		tx.setSync(inode.ino, serialize(inode));
		tx.setSync(inode.data, data);
		listing[fname] = inode.ino;
		tx.setSync(parent.data, encodeDirListing(listing));
		tx.commitSync();
		return inode;
	}

	/**
	 * Remove all traces of `path` from the file system.
	 * @param path The path to remove from the file system.
	 * @param isDir Does the path belong to a directory, or a file?
	 * @todo Update mtime.
	 */
	protected async remove(path: string, isDir: boolean, syscall: string): Promise<void> {
		await using tx = this.transaction();

		const { dir: parent, base: fileName } = parse(path),
			parentNode = await this.findInode(tx, parent, syscall),
			listing = decodeDirListing((await tx.get(parentNode.data)) ?? _throw(ErrnoError.With('ENOENT', parent, syscall)));

		if (!listing[fileName]) {
			throw ErrnoError.With('ENOENT', path, 'remove');
		}

		const fileIno = listing[fileName];

		// Get file inode.
		const fileNode = new Inode((await tx.get(fileIno)) ?? _throw(ErrnoError.With('ENOENT', path, syscall)));

		// Remove from directory listing of parent.
		delete listing[fileName];

		if (!isDir && fileNode.toStats().isDirectory()) {
			throw ErrnoError.With('EISDIR', path, 'remove');
		}

		await tx.set(parentNode.data, encodeDirListing(listing));

		if (--fileNode.nlink < 1) {
			// remove file
			await tx.remove(fileNode.data);
			await tx.remove(fileIno);
		}

		// Success.
		await tx.commit();
	}

	/**
	 * Remove all traces of `path` from the file system.
	 * @param path The path to remove from the file system.
	 * @param isDir Does the path belong to a directory, or a file?
	 * @todo Update mtime.
	 */
	protected removeSync(path: string, isDir: boolean, syscall: string): void {
		using tx = this.transaction();
		const { dir: parent, base: fileName } = parse(path),
			parentNode = this.findInodeSync(tx, parent, syscall),
			listing = decodeDirListing(tx.getSync(parentNode.data) ?? _throw(ErrnoError.With('ENOENT', parent, syscall))),
			fileIno: number = listing[fileName];

		if (!fileIno) {
			throw ErrnoError.With('ENOENT', path, 'remove');
		}

		// Get file inode.
		const fileNode = new Inode(tx.getSync(fileIno) ?? _throw(ErrnoError.With('ENOENT', path, syscall)));

		// Remove from directory listing of parent.
		delete listing[fileName];

		if (!isDir && fileNode.toStats().isDirectory()) {
			throw ErrnoError.With('EISDIR', path, 'remove');
		}

		// Update directory listing.
		tx.setSync(parentNode.data, encodeDirListing(listing));

		if (--fileNode.nlink < 1) {
			// remove file
			tx.removeSync(fileNode.data);
			tx.removeSync(fileIno);
		}

		// Success.
		tx.commitSync();
	}
}<|MERGE_RESOLUTION|>--- conflicted
+++ resolved
@@ -576,26 +576,14 @@
 		return new Inode(tx.getSync(ino) ?? _throw(ErrnoError.With('ENOENT', path, syscall)));
 	}
 
-<<<<<<< HEAD
-	/**
-	 * Gets a new ID
-	 */
-=======
 	/** Gets a new ID */
->>>>>>> f42bc86f
 	protected async allocNew(tx: WrappedTransaction, path: string, syscall: string): Promise<number> {
 		const key = Math.max(...(await tx.keys())) + 1;
 		if (key > size_max) throw err(new ErrnoError(Errno.ENOSPC, 'No IDs available', path, syscall));
 		return key;
 	}
 
-<<<<<<< HEAD
-	/**
-	 * Gets a new ID
-	 */
-=======
 	/** Gets a new ID */
->>>>>>> f42bc86f
 	protected allocNewSync(tx: WrappedTransaction, path: string, syscall: string): number {
 		const key = Math.max(...tx.keysSync()) + 1;
 		if (key > size_max) throw err(new ErrnoError(Errno.ENOSPC, 'No IDs available', path, syscall));
